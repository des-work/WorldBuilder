--- conflicted
+++ resolved
@@ -26,11 +26,7 @@
 
 ## Why WorldBuilder AI?
 
-<<<<<<< HEAD
-*   **From World Bible to Living World:** Don't just write *about* your characters—**talk to them**. WorldBuilder AI's core feature is its ability to let you have real, in-character conversations. The AI embodies your character's persona, drawing from their bio, their world's lore, and even events from chapters they've appeared in.
-=======
-*   **From World Archive to Living World:** Don't just write *about* your characters—**talk to them**. Genisis AI's core feature is its ability to let you have real, in-character conversations. The AI embodies your character's persona, drawing from their bio, their world's lore, and even events from chapters they've appeared in.
->>>>>>> d6a00198
+*   **From World Bible to Living World:** Don't just write *about* your characters—**talk to them**. Genisis AI's core feature is its ability to let you have real, in-character conversations. The AI embodies your character's persona, drawing from their bio, their world's lore, and even events from chapters they've appeared in.
 
 *   **Your Private AI Co-Creator:** All AI processing happens on your machine via Ollama. Your prompts, your world's data, and your creative sparks **never leave your computer**. You can use any model you've downloaded, ensuring complete privacy and ownership.
 
